use crate::ext::BufExt;
use crate::packets::Packet;
use crate::Result;
use bytes::{Buf, BufMut, BytesMut};
<<<<<<< HEAD
use failure::bail;
=======
use failure::{bail, Fail};
>>>>>>> 762bc730
use nt_leb128::*;
#[cfg(feature = "wasm-bindgen")]
use wasm_bindgen::prelude::*;

impl Packet for String {
    fn serialize(&self, buf: &mut BytesMut) -> Result<()> {
        buf.write_unsigned(self.len() as u64).unwrap();
        buf.extend_from_slice(self.as_bytes());
        Ok(())
    }

    fn deserialize(mut buf: &mut dyn Buf) -> Result<(Self, usize)>
    where
        Self: Sized,
    {
        let (len, read) = {
            let (len, read) = buf.read_unsigned()?;
            (len as usize, read)
        };
        if buf.remaining() < len {
            return Err(std::io::Error::new(
                std::io::ErrorKind::UnexpectedEof,
                "String aint there",
            )
            .into());
        }
        let mut this = vec![0u8; len];
        buf.copy_to_slice(&mut this[..]);

        Ok((String::from_utf8(this).unwrap(), read + len))
    }
}

impl Packet for u8 {
    fn serialize(&self, buf: &mut BytesMut) -> Result<()> {
        buf.put_u8(*self);
        Ok(())
    }

    fn deserialize(buf: &mut dyn Buf) -> Result<(Self, usize)>
    where
        Self: Sized,
    {
        Ok((buf.get_u8(), 1))
    }
}

impl Packet for bool {
    fn serialize(&self, buf: &mut BytesMut) -> Result<()> {
        buf.put_u8(if *self { 1 } else { 0 });
        Ok(())
    }

    fn deserialize(buf: &mut dyn Buf) -> Result<(Self, usize)>
    where
        Self: Sized,
    {
<<<<<<< HEAD
        let b = buf.get_u8() == 1;
        Ok((b, 1))
=======
        Ok((buf.get_u8() == 1, 1))
>>>>>>> 762bc730
    }
}

impl Packet for f64 {
    fn serialize(&self, buf: &mut BytesMut) -> Result<()> {
        buf.put_f64(*self);
        Ok(())
    }

    fn deserialize(buf: &mut dyn Buf) -> Result<(Self, usize)>
    where
        Self: Sized,
    {
        Ok((buf.get_f64(), 8))
    }
}

impl<T: Packet> Packet for Vec<T> {
    fn serialize(&self, buf: &mut BytesMut) -> Result<()> {
        buf.write_unsigned(self.len() as u64)?;
        self.iter().for_each(|value| {
            value.serialize(buf).unwrap();
        });
        Ok(())
    }

    fn deserialize(mut buf: &mut dyn Buf) -> Result<(Self, usize)>
    where
        Self: Sized,
    {
        let (len, mut read) = buf.read_unsigned()?;
        let mut v = Vec::with_capacity(len as usize);

        for _ in 0..len {
            let (value, b) = T::deserialize(buf)?;
            v.push(value);
            read += b;
        }

        Ok((v, read))
    }
}

#[derive(Debug, Clone, PartialEq)]
pub enum RpcDefinition {
    V0,
}

#[derive(Debug, Fail)]
pub enum RpcError {
    #[fail(display = "Invalid Rpc Definition: {}", version)]
    InvalidVersion { version: u8 },
}

impl Packet for RpcDefinition {
    fn serialize(&self, buf: &mut BytesMut) -> Result<()> {
        match *self {
            RpcDefinition::V0 => {
                buf.write_unsigned(1)?;
                buf.put_u8(0);
            }
        }
        Ok(())
    }

    fn deserialize(mut buf: &mut dyn Buf) -> Result<(Self, usize)>
    where
        Self: Sized,
    {
        let (len, read) = buf.read_unsigned()?;
        let ver = buf.get_u8();
        if len == 1 && ver == 0 {
            Ok((RpcDefinition::V0, len as usize + read))
        } else {
            Err(RpcError::InvalidVersion { version: ver }.into())
        }
    }
}

#[cfg_attr(feature = "wasm-bindgen", wasm_bindgen)]
#[derive(Debug, Copy, Clone, PartialEq, Eq)]
pub enum EntryType {
    Boolean,
    Double,
    String,
    RawData,
    BooleanArray,
    DoubleArray,
    StringArray,
    RpcDefinition,
}

#[derive(Clone, Debug, PartialEq)]
pub enum EntryValue {
    Boolean(bool),
    Double(f64),
    String(String),
    RawData(Vec<u8>),
    BooleanArray(Vec<bool>),
    DoubleArray(Vec<f64>),
    StringArray(Vec<String>),
    RpcDefinition(RpcDefinition),
}

impl EntryValue {
    pub fn entry_type(&self) -> EntryType {
        match *self {
            EntryValue::Boolean(_) => EntryType::Boolean,
            EntryValue::Double(_) => EntryType::Double,
            EntryValue::String(_) => EntryType::String,
            EntryValue::RawData(_) => EntryType::RawData,
            EntryValue::BooleanArray(_) => EntryType::BooleanArray,
            EntryValue::DoubleArray(_) => EntryType::DoubleArray,
            EntryValue::StringArray(_) => EntryType::StringArray,
            EntryValue::RpcDefinition(_) => EntryType::RpcDefinition,
        }
    }
}

impl Packet for EntryType {
    fn serialize(&self, buf: &mut BytesMut) -> Result<()> {
        match *self {
            EntryType::Boolean => buf.put_u8(0x00),
            EntryType::Double => buf.put_u8(0x01),
            EntryType::String => buf.put_u8(0x02),
            EntryType::RawData => buf.put_u8(0x03),
            EntryType::BooleanArray => buf.put_u8(0x10),
            EntryType::DoubleArray => buf.put_u8(0x11),
            EntryType::StringArray => buf.put_u8(0x12),
<<<<<<< HEAD
=======
            EntryType::RpcDefinition => buf.put_u8(0x20),
>>>>>>> 762bc730
        }
        Ok(())
    }

    fn deserialize(mut buf: &mut dyn Buf) -> Result<(Self, usize)>
    where
        Self: Sized,
    {
        let value = buf.read_u8()?;
        let entry = match value {
            0x00 => EntryType::Boolean,
            0x01 => EntryType::Double,
            0x02 => EntryType::String,
            0x03 => EntryType::RawData,
            0x10 => EntryType::BooleanArray,
            0x11 => EntryType::DoubleArray,
            0x12 => EntryType::StringArray,
<<<<<<< HEAD
=======
            0x20 => EntryType::RpcDefinition,
>>>>>>> 762bc730
            _ => bail!("Invalid entry type"),
        };

        Ok((entry, 1))
    }
}

impl EntryType {
    pub fn write_value(self, value: &EntryValue, buf: &mut BytesMut) -> Result<()> {
        match value {
            EntryValue::Boolean(ref b) => b.serialize(buf)?,
            EntryValue::Double(ref d) => d.serialize(buf)?,
            EntryValue::String(ref s) => s.serialize(buf)?,
            EntryValue::RawData(ref d) => d.serialize(buf)?,
            EntryValue::BooleanArray(ref v) => v.serialize(buf)?,
            EntryValue::DoubleArray(ref v) => v.serialize(buf)?,
            EntryValue::StringArray(ref v) => v.serialize(buf)?,
            EntryValue::RpcDefinition(ref v) => v.serialize(buf)?,
        }
        Ok(())
    }

    pub fn read_value(self, mut buf: &mut dyn Buf) -> Result<(EntryValue, usize)> {
        let mut read = 0;

        let value = match self {
            EntryType::Boolean => {
                read += 1;
                EntryValue::Boolean(buf.read_u8()? == 1)
            }
            EntryType::Double => {
                read += 8;
                EntryValue::Double(buf.read_f64_be()?)
            }
            EntryType::String => {
                let (s, len) = String::deserialize(buf)?;
                read += len;
                EntryValue::String(s)
            }
            EntryType::RawData => {
                let (v, len) = Vec::<u8>::deserialize(buf)?;
                read += len;
                EntryValue::RawData(v)
            }
            EntryType::BooleanArray => {
                let (v, len) = Vec::<bool>::deserialize(buf)?;
                read += len;
                EntryValue::BooleanArray(v)
            }
            EntryType::DoubleArray => {
                let (v, len) = Vec::<f64>::deserialize(buf)?;
                read += len;
                EntryValue::DoubleArray(v)
            }
            EntryType::StringArray => {
                let (v, len) = Vec::<String>::deserialize(buf)?;
                read += len;
                EntryValue::StringArray(v)
            }
            EntryType::RpcDefinition => {
                let (v, len) = Packet::deserialize(buf)?;
                read += len;
                EntryValue::RpcDefinition(v)
            }
        };
        Ok((value, read))
    }
}<|MERGE_RESOLUTION|>--- conflicted
+++ resolved
@@ -2,11 +2,7 @@
 use crate::packets::Packet;
 use crate::Result;
 use bytes::{Buf, BufMut, BytesMut};
-<<<<<<< HEAD
-use failure::bail;
-=======
 use failure::{bail, Fail};
->>>>>>> 762bc730
 use nt_leb128::*;
 #[cfg(feature = "wasm-bindgen")]
 use wasm_bindgen::prelude::*;
@@ -64,12 +60,7 @@
     where
         Self: Sized,
     {
-<<<<<<< HEAD
-        let b = buf.get_u8() == 1;
-        Ok((b, 1))
-=======
         Ok((buf.get_u8() == 1, 1))
->>>>>>> 762bc730
     }
 }
 
@@ -199,10 +190,7 @@
             EntryType::BooleanArray => buf.put_u8(0x10),
             EntryType::DoubleArray => buf.put_u8(0x11),
             EntryType::StringArray => buf.put_u8(0x12),
-<<<<<<< HEAD
-=======
             EntryType::RpcDefinition => buf.put_u8(0x20),
->>>>>>> 762bc730
         }
         Ok(())
     }
@@ -220,10 +208,7 @@
             0x10 => EntryType::BooleanArray,
             0x11 => EntryType::DoubleArray,
             0x12 => EntryType::StringArray,
-<<<<<<< HEAD
-=======
             0x20 => EntryType::RpcDefinition,
->>>>>>> 762bc730
             _ => bail!("Invalid entry type"),
         };
 
