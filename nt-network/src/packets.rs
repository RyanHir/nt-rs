use crate::ext::*;
use crate::packets::types::{EntryType, EntryValue};
use crate::{NTVersion, Result};
use bytes::{Buf, BufMut, BytesMut};

pub mod types;

pub trait Packet: Send + Sync {
    fn serialize(&self, buf: &mut BytesMut) -> Result<()>;
    fn deserialize(buf: &mut dyn Buf) -> Result<(Self, usize)>
    where
        Self: Sized;
}

#[derive(Clone, Debug)]
pub struct ClientHello {
    pub version: NTVersion,
    pub name: String,
}

impl ClientHello {
    pub fn new(version: NTVersion, name: String) -> ClientHello {
        if version == NTVersion::V2 {
            panic!("V2 is not supported");
        }

        ClientHello { version, name }
    }
}

impl Packet for ClientHello {
    fn serialize(&self, buf: &mut BytesMut) -> Result<()> {
        buf.put_u8(0x01);
        buf.put_u16(self.version as u16);
        self.name.serialize(buf)?; // cant use the method on buf because dum
        Ok(())
    }

    fn deserialize(mut buf: &mut dyn Buf) -> Result<(Self, usize)>
    where
        Self: Sized,
    {
        let version = NTVersion::from_u16(buf.read_u16_be()?)?;
        let (name, name_bytes) = String::deserialize(buf)?;
        Ok((ClientHello { version, name }, 2 + name_bytes))
    }
}

#[derive(Debug, Clone)]
pub struct ServerHello {
    pub flags: u8,
    pub name: String,
}

impl ServerHello {
    pub fn new(flags: u8, name: String) -> ServerHello {
        ServerHello { flags, name }
    }
}

impl Packet for ServerHello {
    fn serialize(&self, buf: &mut BytesMut) -> Result<()> {
        buf.put_u8(0x04);
        buf.put_u8(self.flags);
        self.name.serialize(buf)?;
        Ok(())
    }

    fn deserialize(mut buf: &mut dyn Buf) -> Result<(Self, usize)>
    where
        Self: Sized,
    {
        let flags = buf.read_u8()?;
        let (name, bytes) = String::deserialize(buf)?;
        Ok((ServerHello::new(flags, name), 1 + bytes))
    }
}

#[derive(Clone, Debug)]
pub struct EntryAssignment {
    pub entry_name: String,
    pub entry_type: EntryType,
    pub entry_id: u16,
    pub entry_seqnum: u16,
    pub entry_flags: u8,
    pub entry_value: EntryValue,
}

impl EntryAssignment {
    pub fn new(
        entry_name: String,
        entry_type: EntryType,
        entry_id: u16,
        entry_seqnum: u16,
        entry_flags: u8,
        entry_value: EntryValue,
    ) -> EntryAssignment {
        EntryAssignment {
            entry_name,
            entry_type,
            entry_id,
            entry_seqnum,
            entry_flags,
            entry_value,
        }
    }
}

impl Packet for EntryAssignment {
    fn serialize(&self, buf: &mut BytesMut) -> Result<()> {
        buf.put_u8(0x10);
        self.entry_name.serialize(buf)?;
        self.entry_type.serialize(buf)?;
        buf.put_u16(self.entry_id);
        buf.put_u16(self.entry_seqnum);
        buf.put_u8(self.entry_flags);
        self.entry_type.write_value(&self.entry_value, buf)?;
        Ok(())
    }

    fn deserialize(mut buf: &mut dyn Buf) -> Result<(Self, usize)>
    where
        Self: Sized,
    {
        let (s, mut read) = String::deserialize(buf)?;
        let (ty, bytes) = EntryType::deserialize(buf)?;
        read += bytes;
        let entry_id = buf.read_u16_be()?;
        let entry_seqnum = buf.read_u16_be()?;
        let flags = buf.read_u8()?;
        let (value, bytes) = ty.read_value(buf)?;
        read += bytes;
        Ok((
            EntryAssignment::new(s, ty, entry_id, entry_seqnum, flags, value),
            5 + read,
        ))
    }
}

#[derive(Copy, Clone, Debug)]
pub struct ClientHelloComplete;

impl Packet for ClientHelloComplete {
    fn serialize(&self, buf: &mut BytesMut) -> Result<()> {
        buf.put_u8(0x05);
        Ok(())
    }

    fn deserialize(_buf: &mut dyn Buf) -> Result<(Self, usize)>
    where
        Self: Sized,
    {
        Ok((ClientHelloComplete, 0))
    }
}

#[derive(Copy, Clone, Debug)]
pub struct ServerHelloComplete;

impl Packet for ServerHelloComplete {
    fn serialize(&self, buf: &mut BytesMut) -> Result<()> {
        buf.put_u8(0x03);
        Ok(())
    }

    fn deserialize(_buf: &mut dyn Buf) -> Result<(Self, usize)>
    where
        Self: Sized,
    {
        Ok((ServerHelloComplete, 0))
    }
}

pub struct KeepAlive;

impl Packet for KeepAlive {
    fn serialize(&self, buf: &mut BytesMut) -> Result<()> {
        buf.put_u8(0x00);
        Ok(())
    }

    fn deserialize(_buf: &mut dyn Buf) -> Result<(Self, usize)>
    where
        Self: Sized,
    {
        Ok((KeepAlive, 0))
    }
}

#[derive(Debug, Clone)]
pub struct ProtocolVersionUnsupported {
    pub supported_version: u16,
}

impl ProtocolVersionUnsupported {
    pub fn new(supported_version: NTVersion) -> ProtocolVersionUnsupported {
        ProtocolVersionUnsupported {
            supported_version: supported_version as _,
        }
    }
}

impl Packet for ProtocolVersionUnsupported {
    fn serialize(&self, buf: &mut BytesMut) -> Result<()> {
        buf.put_u8(0x02);
        buf.put_u16(self.supported_version);
        Ok(())
    }

    fn deserialize(mut buf: &mut dyn Buf) -> Result<(Self, usize)>
    where
        Self: Sized,
    {
        let supported_version = buf.read_u16_be()?;
        Ok((ProtocolVersionUnsupported { supported_version }, 2))
    }
}

#[derive(Debug, Clone)]
pub struct EntryUpdate {
    pub entry_id: u16,
    pub entry_seqnum: u16,
    pub entry_type: EntryType,
    pub entry_value: EntryValue,
}

impl EntryUpdate {
    pub fn new(
        entry_id: u16,
        entry_seqnum: u16,
        entry_type: EntryType,
        entry_value: EntryValue,
    ) -> EntryUpdate {
        EntryUpdate {
            entry_id,
            entry_seqnum,
            entry_type,
            entry_value,
        }
    }
}

impl Packet for EntryUpdate {
    fn serialize(&self, buf: &mut BytesMut) -> Result<()> {
        buf.put_u8(0x11);
        buf.put_u16(self.entry_id);
        buf.put_u16(self.entry_seqnum);
        self.entry_type.serialize(buf)?;
        self.entry_type.write_value(&self.entry_value, buf)?;
        Ok(())
    }

    fn deserialize(mut buf: &mut dyn Buf) -> Result<(Self, usize)>
    where
        Self: Sized,
    {
        let entry_id = buf.read_u16_be()?;
        let entry_seqnum = buf.read_u16_be()?;
        let (entry_type, type_bytes) = EntryType::deserialize(buf)?;
        let (entry_value, value_bytes) = entry_type.read_value(buf)?;

        Ok((
            EntryUpdate::new(entry_id, entry_seqnum, entry_type, entry_value),
            2 + 2 + type_bytes + value_bytes,
        ))
    }
}

#[derive(Debug, Copy, Clone)]
pub struct EntryFlagsUpdate {
    pub entry_id: u16,
    pub entry_flags: u8,
}

impl EntryFlagsUpdate {
    pub fn new(entry_id: u16, entry_flags: u8) -> EntryFlagsUpdate {
        EntryFlagsUpdate {
            entry_id,
            entry_flags,
        }
    }
}

impl Packet for EntryFlagsUpdate {
    fn serialize(&self, buf: &mut BytesMut) -> Result<()> {
        buf.put_u8(0x12);
        buf.put_u16(self.entry_id);
        buf.put_u8(self.entry_flags);
        Ok(())
    }

    fn deserialize(mut buf: &mut dyn Buf) -> Result<(Self, usize)>
    where
        Self: Sized,
    {
        let entry_id = buf.read_u16_be()?;
        let entry_flags = buf.get_u8();
        Ok((
            EntryFlagsUpdate {
                entry_id,
                entry_flags,
            },
            3,
        ))
    }
}

#[derive(Debug, Copy, Clone)]
pub struct EntryDelete {
    pub entry_id: u16,
}

impl EntryDelete {
    pub fn new(entry_id: u16) -> EntryDelete {
        EntryDelete { entry_id }
    }
}

impl Packet for EntryDelete {
    fn serialize(&self, buf: &mut BytesMut) -> Result<()> {
        buf.put_u8(0x13);
        buf.put_u16(self.entry_id);
        Ok(())
    }

    fn deserialize(mut buf: &mut dyn Buf) -> Result<(Self, usize)>
    where
        Self: Sized,
    {
        let entry_id = buf.read_u16_be()?;
        Ok((EntryDelete { entry_id }, 2))
    }
}

#[derive(Debug, Copy, Clone)]
pub struct ClearAllEntries {
    pub magic: u32,
}

impl ClearAllEntries {
    pub const fn new() -> ClearAllEntries {
<<<<<<< HEAD
        ClearAllEntries { magic: 0xD06C_B27A }
    }

    pub fn is_valid(self) -> bool {
        self.magic == 0xD06C_B27A
=======
        ClearAllEntries {
            magic: 0xD0_6C_B2_7A,
        }
    }

    pub fn is_valid(self) -> bool {
        self.magic == 0xD0_6C_B2_7A
>>>>>>> 762bc730
    }
}

impl Packet for ClearAllEntries {
    fn serialize(&self, buf: &mut BytesMut) -> Result<()> {
        buf.put_u8(0x14);
        buf.put_u32(self.magic);
        Ok(())
    }

    fn deserialize(mut buf: &mut dyn Buf) -> Result<(Self, usize)>
    where
        Self: Sized,
    {
        let magic = buf.read_u32_be()?;
        Ok((ClearAllEntries { magic }, 4))
    }
}

#[derive(Debug, Clone)]
pub struct RpcExecute {
    pub entry_id: u16,
    pub unique_id: u16,
    pub parameter: Vec<u8>,
}

impl RpcExecute {
    pub fn new(entry_id: u16, unique_id: u16, parameter: Vec<u8>) -> RpcExecute {
        RpcExecute {
            entry_id,
            unique_id,
            parameter,
        }
    }
}

impl Packet for RpcExecute {
    fn serialize(&self, buf: &mut BytesMut) -> Result<()> {
        buf.put_u8(0x20);
        buf.put_u16(self.entry_id);
        buf.put_u16(self.unique_id);
        Packet::serialize(&self.parameter, buf)
    }

    fn deserialize(mut buf: &mut dyn Buf) -> Result<(Self, usize)>
    where
        Self: Sized,
    {
        let entry_id = buf.read_u16_be()?;
        let unique_id = buf.read_u16_be()?;
        let (parameter, len) = Packet::deserialize(buf)?;
        Ok((
            RpcExecute {
                entry_id,
                unique_id,
                parameter,
            },
            4 + len,
        ))
    }
}

#[derive(Debug, Clone)]
pub struct RpcResponse {
    pub entry_id: u16,
    pub unique_id: u16,
    pub result: Vec<u8>,
}

impl RpcResponse {
    pub fn new(entry_id: u16, unique_id: u16, result: Vec<u8>) -> RpcResponse {
        RpcResponse {
            entry_id,
            unique_id,
            result,
        }
    }
}

impl Packet for RpcResponse {
    fn serialize(&self, buf: &mut BytesMut) -> Result<()> {
        buf.put_u8(0x21);
        buf.put_u16(self.entry_id);
        buf.put_u16(self.unique_id);
        Packet::serialize(&self.result, buf)
    }

    fn deserialize(mut buf: &mut dyn Buf) -> Result<(Self, usize)>
    where
        Self: Sized,
    {
        let entry_id = buf.read_u16_be()?;
        let unique_id = buf.read_u16_be()?;
        let (result, len) = Packet::deserialize(buf)?;
        Ok((
            RpcResponse {
                entry_id,
                unique_id,
                result,
            },
            4 + len,
        ))
    }
}<|MERGE_RESOLUTION|>--- conflicted
+++ resolved
@@ -339,13 +339,6 @@
 
 impl ClearAllEntries {
     pub const fn new() -> ClearAllEntries {
-<<<<<<< HEAD
-        ClearAllEntries { magic: 0xD06C_B27A }
-    }
-
-    pub fn is_valid(self) -> bool {
-        self.magic == 0xD06C_B27A
-=======
         ClearAllEntries {
             magic: 0xD0_6C_B2_7A,
         }
@@ -353,7 +346,6 @@
 
     pub fn is_valid(self) -> bool {
         self.magic == 0xD0_6C_B2_7A
->>>>>>> 762bc730
     }
 }
 
